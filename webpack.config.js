--- conflicted
+++ resolved
@@ -1,30 +1,3 @@
-<<<<<<< HEAD
-﻿var webpack = require('webpack');
-var TerserPlugin = require('terser-webpack-plugin');
-var path = require('path');
-var version = require('./package').version;
-
-var configs = [];
-
-[
-    'dynamics-web-api.js',
-    'dynamics-web-api-callbacks.js',
-    'dynamics-web-api.min.js',
-    'dynamics-web-api-callbacks.min.js'
-    //'dwa.js'
-].forEach(function (name) {
-    var plugins = [];
-    var packageName = name.split('.')[0];
-
-    var minimize = name.endsWith('min.js');
-    var outputLibrary = name === 'dwa.js'
-        ? 'DWA'
-        : 'DynamicsWebApi';
-
-    plugins.push(new webpack.BannerPlugin({
-		banner: `${packageName} v${version} (c) ${new Date().getFullYear()} Aleksandr Rogov`
-    }));
-=======
 ﻿var webpack = require("webpack");
 var TerserPlugin = require("terser-webpack-plugin");
 var path = require("path");
@@ -61,7 +34,6 @@
             banner: getBanner(),
         })
     );
->>>>>>> 0de10756
 
     configs.push({
         name: name,
@@ -71,43 +43,6 @@
             filename: name,
             library: outputLibrary,
             libraryTarget: "umd",
-<<<<<<< HEAD
-            umdNamedDefine: true
-		},
-		optimization: {
-			minimize: minimize,
-			minimizer: [
-				new TerserPlugin({
-					terserOptions: {
-						format: {
-							comments: /^.+Aleksandr Rogov.+$/,
-						},
-					},
-					extractComments: false
-				})
-			]
-		},
-		plugins: plugins,
-        module: {
-			rules: [
-				{
-					test: /\.js$/,
-					enforce: 'pre',
-					exclude: /(node_modules|bower_components|\.spec\.js)/,
-					use: [
-						{
-							loader: 'webpack-strip-block'
-						}
-					]
-				}
-			]
-		},
-		resolve: {
-			fallback: {
-				"crypto": false
-			}
-		}
-=======
             umdNamedDefine: true,
         },
         optimization: {
@@ -139,7 +74,6 @@
                 crypto: false,
             },
         },
->>>>>>> 0de10756
     });
 });
 
