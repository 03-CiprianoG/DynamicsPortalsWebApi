# DynamicsWebApi for Microsoft Dynamics 365 CE (CRM) / Microsoft Dataverse Web API (formerly known as Microsoft Common Data Service Web API) 

[![Travis](https://img.shields.io/travis/AleksandrRogov/DynamicsWebApi.svg?style=flat-square)](https://travis-ci.org/AleksandrRogov/DynamicsWebApi)
[![Coveralls](https://img.shields.io/coveralls/AleksandrRogov/DynamicsWebApi.svg?style=flat-square)](https://coveralls.io/github/AleksandrRogov/DynamicsWebApi)
![npm](https://img.shields.io/npm/dm/dynamics-web-api?style=flat-square)
![npm](https://img.shields.io/npm/dt/dynamics-web-api?style=flat-square)

DynamicsWebApi is a Microsoft Dynamics 365 CE (CRM) / Microsoft Dataverse (formerly: Common Data Service) Web API helper library written in JavaScript.
It is compatible with: Microsoft Dataverse (formerly: Microsoft Common Data Service), Microsoft Dynamics 365 CE (online), Microsoft Dynamics 365 CE (on-premises), Microsoft Dynamics CRM 2016, Microsoft Dynamics CRM Online.

Please check [DynamicsWebApi Wiki](../../wiki/) where you will find documentation to DynamicsWebApi API and more.

Libraries for browsers can be found in [dist](/dist/) folder.

***

I maintain this project in my free time and, to be honest with you, it takes a considerable amount of time to make sure that the library has all new features, gets improved and all raised tickets have been answered and fixed in a short amount of time. If you feel that this project has saved your time and you would like to support it, then please feel free to sponsor it through GitHub Sponsors or send a donation directly to my PayPal: [![PayPal.Me](/extra/paypal.png)](https://paypal.me/alexrogov). GitHub button can be found on the project's page.

Also, please check [suggestions and contributions](#contributions) section to learn more on how you can help to improve this project.

***

**DynamicsWebApi v2 is coming!**
v2 will be written in TypeScript and include numerous optimizations.
There will be breaking changes between v1 and v2: 
  1. v2 will not have simple requests, only the advanced ones (with request objects), therefore I highly recommend using request objects for making requests.
  2. DynamicsWebApi Callbacks will not be a part of v2.

I am very excited to finally release the new version and I hope you too! Stay tuned!

***

Please note, that "Dynamics 365" in this readme refers to Microsoft Dynamics 365 Customer Engagement / Microsoft Dataverse (formerly known as Microsoft Common Data Service).

## Table of Contents

* [Getting Started](#getting-started)
  * [DynamicsWebApi as a Dynamics 365 web resource](#dynamicswebapi-as-a-dynamics-365-web-resource)
  * [DynamicsWebApi for Node.js](#dynamicswebapi-for-nodejs)
  * [Configuration](#configuration)
    * [Configuration Parameters](#configuration-parameters)
* [Request Examples](#request-examples)
  * [Create a record](#create-a-record)
  * [Update a record](#update-a-record)
  * [Update a single property value](#update-a-single-property-value)
  * [Upsert a record](#upsert-a-record)
  * [Delete a record](#delete-a-record)
    * [Delete a single property value](#delete-a-single-property-value)
  * [Retrieve a record](#retrieve-a-record)
  * [Retrieve multiple records](#retrieve-multiple-records)
    * [Change Tracking](#change-tracking)
    * [Retrieve All records](#retrieve-all-records)
  * [Count](#count)
    * [Count limitation workaround](#count-limitation-workaround)
  * [Associate](#associate)
  * [Associate for a single-valued navigation property](#associate-for-a-single-valued-navigation-property)
  * [Disassociate](#disassociate)
  * [Disassociate for a single-valued navigation property](#disassociate-for-a-single-valued-navigation-property)
  * [Fetch XML Request](#fetch-xml-request)
    * [Fetch All records](#fetch-all-records)
  * [Execute Web API functions](#execute-web-api-functions)
  * [Execute Web API actions](#execute-web-api-actions)
  * [Execute Batch Operations](#execute-batch-operations)
  * [Work with Metadata Definitions](#work-with-metadata-definitions)
    * [Create Entity](#create-entity)
    * [Retrieve Entity](#retrieve-entity)
    * [Update Entity](#update-entity)
    * [Retrieve Multiple Entities](#retrieve-multiple-entities)
    * [Create Attribute](#create-attribute)
    * [Retrieve Attribute](#retrieve-attribute)
    * [Update Attribute](#update-attribute)
    * [Retrieve Multiple Attributes](#retrieve-multiple-attributes)
    * [Use requests to query Entity and Attribute metadata](#use-requests-to-query-entity-and-attribute-metadata)
	* [Create Relationship](#create-relationship)
	* [Update Relationship](#update-relationship)
	* [Delete Relationship](#delete-relationship)
	* [Retrieve Relationship](#retrieve-relationship)
	* [Retrieve Multiple Relationships](#retrieve-multiple-relationships)
	* [Create Global Option Set](#create-global-option-set)
	* [Update Global Option Set](#update-global-option-set)
	* [Delete Global Option Set](#delete-global-option-set)
	* [Retrieve Global Option Set](#retrieve-global-option-set)
	* [Retrieve Multiple Global Option Sets](#retrieve-multiple-global-option-sets)
  * [Work with File Fields](#work-with-file-fields)
    * [Upload file](#upload-file)
    * [Download file](#download-file)
    * [Delete file](#delete-file)
* [Formatted Values and Lookup Properties](#formatted-values-and-lookup-properties)
* [Using Alternate Keys](#using-alternate-keys)
* [Making requests using Entity Logical Names](#making-requests-using-entity-logical-names)
* [Using TypeScript Declaration Files](#using-typescript-declaration-files)
* [In Progress / Feature List](#in-progress--feature-list)
  * [JavaScript Promises](#javascript-promises)
  * [JavaScript Callbacks](#javascript-callbacks)
* [Contributions](#contributions)

## Getting Started

### DynamicsWebApi as a Dynamics 365 web resource
In order to use DynamicsWebApi inside Dynamics 365 you need to download a browser version of the library, it can be found in [dist](/dist/) folder.

Upload a script as a JavaScript Web Resource, place on the entity form or refer to it in your HTML Web Resource and then initialize the main object:

```js
//DynamicsWebApi makes calls to Web API v8.0 if a configuration is not set
var dynamicsWebApi = new DynamicsWebApi();

dynamicsWebApi.executeUnboundFunction("WhoAmI").then(function (response) {
    Xrm.Navigation.openAlertDialog({ 
        text: "Hello Dynamics 365! My id is: " + response.UserId,
        title: "DynamicsWebApi Test"
    });
}).catch(function(error){
    console.log(error.message);
});
```

### DynamicsWebApi for Node.js
DynamicsWebApi can be used as Node.js module to access Dynamics 365 Web API using OAuth.

First of all, install a package from NPM:

```shell
npm install dynamics-web-api --save
```

Then include it in your file:

```js
var DynamicsWebApi = require('dynamics-web-api');
```

At this moment DynamicsWebApi does not fetch authorization tokens, so you will need to acquire OAuth token in your code and pass it to the DynamicsWebApi.
Token can be aquired using [ADAL for Node.js](https://github.com/AzureAD/azure-activedirectory-library-for-nodejs) or you can write your own functionality, as it is described [here](http://alexanderdevelopment.net/post/2016/11/23/dynamics-365-and-node-js-integration-using-the-web-api/).

Here is a sample using `adal-node`:

```js
var DynamicsWebApi = require('dynamics-web-api');
var AuthenticationContext = require('adal-node').AuthenticationContext;

//the following settings should be taken from Azure for your application
//and stored in app settings file or in global variables

//OAuth Token Endpoint
var authorityUrl = 'https://login.microsoftonline.com/00000000-0000-0000-0000-000000000011/oauth2/token';
//CRM Organization URL
var resource = 'https://myorg.crm.dynamics.com';
//Dynamics 365 Client Id when registered in Azure
var clientId = '00000000-0000-0000-0000-000000000001';
var username = 'crm-user-name';
var password = 'crm-user-password';

var adalContext = new AuthenticationContext(authorityUrl);

//add a callback as a parameter for your function
function acquireToken(dynamicsWebApiCallback){
    //a callback for adal-node
    function adalCallback(error, token) {
        if (!error){
            //call DynamicsWebApi callback only when a token has been retrieved
            dynamicsWebApiCallback(token);
        }
        else{
            console.log('Token has not been retrieved. Error: ' + error.stack);
        }
    }

    //call a necessary function in adal-node object to get a token
    adalContext.acquireTokenWithUsernamePassword(resource, username, password, clientId, adalCallback);
}

//create DynamicsWebApi object
var dynamicsWebApi = new DynamicsWebApi({
    webApiUrl: 'https://myorg.api.crm.dynamics.com/api/data/v9.1/',
    onTokenRefresh: acquireToken
});

//call any function
dynamicsWebApi.executeUnboundFunction("WhoAmI").then(function (response) {
    console.log('Hello Dynamics 365! My id is: ' + response.UserId);
}).catch(function(error){
    console.log(error.message);
});
```

### Configuration
To initialize a new instance of DynamicsWebApi with a configuration object, please use the following code:

#### Web browser

```js
var dynamicsWebApi = new DynamicsWebApi({ webApiVersion: '9.1' });
```

#### Node.js

```js
var dynamicsWebApi = new DynamicsWebApi({
    webApiUrl: 'https://myorg.api.crm.dynamics.com/api/data/v9.1/',
    onTokenRefresh: acquireToken
});
```

You can set a configuration dynamically if needed:

```js
//or can be set dynamically
dynamicsWebApi.setConfig({ webApiVersion: '9.1' });
```

#### Configuration Parameters
Property Name | Type | Description
------------ | ------------- | -------------
impersonate | String | A String representing the GUID value for the Dynamics 365 system user id. Impersonates the user.
impersonateAAD | String | `v.1.6.12+` A String representing the GUID value for the Azure active directory object id. Impersonates the user. [More Info](https://docs.microsoft.com/en-us/powerapps/developer/common-data-service/webapi/impersonate-another-user-web-api)
includeAnnotations | String | Defaults Prefer header with value "odata.include-annotations=" and the specified annotation. Annotations provide additional information about lookups, options sets and other complex attribute types.
maxPageSize | Number | Defaults the odata.maxpagesize preference. Use to set the number of entities returned in the response.
onTokenRefresh | Function | A callback function that triggered when DynamicsWebApi requests a new OAuth token. (At this moment it is done before each call to Dynamics 365, as [recommended by Microsoft](https://msdn.microsoft.com/en-ca/library/gg327838.aspx#Anchor_2)).
returnRepresentation | Boolean | Defaults Prefer header with value "return=representation". Use this property to return just created or updated entity in a single request.
timeout | Number | Sets a number of milliseconds before a request times out.
useEntityNames | Boolean | `v.1.4.0+` Indicates whether to use entity logical names instead of collection logical names during requests.
webApiUrl | String | A complete URL string to Web API. Example of the URL: "https://myorg.api.crm.dynamics.com/api/data/v9.1/". If it is specified then webApiVersion property will not be used even if it is not empty. 
webApiVersion | String | Version of the Web API. Default version is "8.0".

Configuration property `webApiVersion` is required only when DynamicsWebApi used inside CRM. 
Property `webApiUrl` is required when DynamicsWebApi used externally.

**Important!** If both configuration properties set then `webApiUrl` will have a higher priority than `webApiVersion`, so the last one will be skipped.

**Important!** Please note, if you are using `DynamicsWebApi` **outside Microsoft Dynamics 365** and set `useEntityNames` to `true` **the first request** to Web Api 
will fetch `LogicalCollectionName` and `LogicalName` from entity metadata for all entities. It does not happen when `DynamicsWebApi`
is used in Microsoft Dynamics 365 Web Resources (there is no additional request, no impact on perfomance).

## Request Examples

DynamicsWebApi supports __Basic__ and __Advanced__ calls to Web API.

Basic calls can be made by using functions with the most common input parameters. They are convenient for simple operations as they do 
not provide all possible ways of interaction with CRM Web API (for example, [conditional retrievals](https://msdn.microsoft.com/en-us/library/mt607711.aspx#bkmk_DetectIfChanged)
are not supported in basic functions).

Basic functions are: `create`, `update`, `upsert`, `deleteRecord`, `retrieve`, `retrieveMultiple`, `retrieveAll`, `count`, `countAll`, 
`executeFetchXml`, `executeFetchXmlAll`, `associate`, `disassociate`, `associateSingleValued`, `disassociateSingleValued`, `executeBoundFunction`, 
`executeUnboundFunction`, `executeBoundAction`, `executeUnboundAction`.

Advanced functions have a suffix `Request` added to the end of the applicable operation (exceptions are `uploadFile` and `downloadFile`). 
Most of the functions have a single input parameter which is a `request` object.

The following table describes all properties that are accepted in this object. __Important!__ Not all operaions accept all properties and if you by mistake specified
an invalid property you will receive either an error saying that the request is invalid or the response will not have expected results.

Property Name | Type | Operation(s) Supported | Description
------------ | ------------- | ------------- | -------------
apply | String | `retrieveMultipleRequest`, `retrieveAllRequest` | `v1.6.4+` Sets the $apply system query option to aggregate and group your data dynamically. [More Info](https://docs.microsoft.com/en-us/powerapps/developer/common-data-service/webapi/query-data-web-api#aggregate-and-grouping-results)
async | Boolean | All | **XHR requests only!** Indicates whether the requests should be made synchronously or asynchronously. Default value is `true` (asynchronously).
collection | String | All | The name of the Entity Collection (or Entity Logical name in `v1.4.0+`).
contentId | String | `createRequest`, `updateRequest`, `upsertRequest`, `deleteRequest` | `v1.5.6+` **BATCH REQUESTS ONLY!** Sets Content-ID header or references request in a Change Set. [More Info](https://www.odata.org/documentation/odata-version-3-0/batch-processing/)
count | Boolean | `retrieveMultipleRequest`, `retrieveAllRequest` | Boolean that sets the $count system query option with a value of true to include a count of entities that match the filter criteria up to 5000 (per page). Do not use $top with $count!
data | ArrayBuffer / Buffer (for node.js) | `uploadFile` | `v.1.7.0+` **Web API v9.1+ only!** File buffer for uploading to File Attributes.
duplicateDetection | Boolean | `createRequest`, `updateRequest`, `upsertRequest` | `v.1.3.4+` **Web API v9+ only!** Boolean that enables duplicate detection. [More Info](https://docs.microsoft.com/en-us/dynamics365/customer-engagement/developer/webapi/update-delete-entities-using-web-api#check-for-duplicate-records)
entity | Object | `createRequest`, `updateRequest`, `upsertRequest` | A JavaScript object with properties corresponding to the logical name of entity attributes (exceptions are lookups and single-valued navigation properties).
expand | Array | `retrieveRequest`, `retrieveMultipleRequest`, `createRequest`, `updateRequest`, `upsertRequest` | An array of Expand Objects (described below the table) representing the $expand OData System Query Option value to control which related records are also returned.
fieldName | String | `uploadFile`, `downloadFile`, `deleteRequest` | `v.1.7.0+` **Web API v9.1+ only!** Use this option to specify the name of the file attribute in Dynamics 365. [More Info](https://docs.microsoft.com/en-us/powerapps/developer/common-data-service/file-attributes)
fileName | String | `uploadFile` | `v.1.7.0+` **Web API v9.1+ only!** Specifies the name of the file
filter | String | `retrieveRequest`, `retrieveMultipleRequest`, `retrieveAllRequest` | Use the $filter system query option to set criteria for which entities will be returned.
id | String | `retrieveRequest`, `createRequest`, `updateRequest`, `upsertRequest`, `deleteRequest` | `deprecated in v.1.3.4` Use `key` field, instead of `id`. A String representing the Primary Key (GUID) of the record. 
ifmatch | String | `retrieveRequest`, `updateRequest`, `upsertRequest`, `deleteRequest` | Sets If-Match header value that enables to use conditional retrieval or optimistic concurrency in applicable requests. [More Info](https://msdn.microsoft.com/en-us/library/mt607711.aspx)
ifnonematch | String | `retrieveRequest`, `upsertRequest` | Sets If-None-Match header value that enables to use conditional retrieval in applicable requests. [More Info](https://msdn.microsoft.com/en-us/library/mt607711.aspx).
impersonate | String | All | A String representing the GUID value for the Dynamics 365 system user id. Impersonates the user.
impersonateAAD | String | All | `v.1.6.12+` A String representing the GUID value for the Azure active directory object id. Impersonates the user. [More Info](https://docs.microsoft.com/en-us/powerapps/developer/common-data-service/webapi/impersonate-another-user-web-api)
includeAnnotations | String | `retrieveRequest`, `retrieveMultipleRequest`, `retrieveAllRequest`, `createRequest`, `updateRequest`, `upsertRequest` | Sets Prefer header with value "odata.include-annotations=" and the specified annotation. Annotations provide additional information about lookups, options sets and other complex attribute types.
key | String | `retrieveRequest`, `createRequest`, `updateRequest`, `upsertRequest`, `deleteRequest`, `uploadFile`, `downloadFile` | `v.1.3.4+` A String representing collection record's Primary Key (GUID) or Alternate Key(s).
maxPageSize | Number | `retrieveMultipleRequest`, `retrieveAllRequest` | Sets the odata.maxpagesize preference value to request the number of entities returned in the response.
mergeLabels | Boolean | `updateRequest` | `v.1.4.2+` **Metadata Update only!** Sets `MSCRM.MergeLabels` header that controls whether to overwrite the existing labels or merge your new label with any existing language labels. Default value is `false`. [More Info](https://msdn.microsoft.com/en-us/library/mt593078.aspx#bkmk_updateEntities)
metadataAttributeType | String | `retrieveRequest`, `updateRequest` | `v.1.4.3+` Casts the Attributes to a specific type. (Used in requests to Attribute Metadata) [More Info](https://msdn.microsoft.com/en-us/library/mt607522.aspx#Anchor_4)
navigationProperty | String | `retrieveRequest`, `createRequest`, `updateRequest` | A String representing the name of a single-valued navigation property. Useful when needed to retrieve information about a related record in a single request.
navigationPropertyKey | String | `retrieveRequest`, `createRequest`, `updateRequest` | `v.1.4.3+` A String representing navigation property's Primary Key (GUID) or Alternate Key(s). (For example, to retrieve Attribute Metadata)
noCache | Boolean | All | `v.1.4.0+` If set to `true`, DynamicsWebApi adds a request header `Cache-Control: no-cache`. Default value is `false`.
orderBy | Array | `retrieveMultipleRequest`, `retrieveAllRequest` | An Array (of Strings) representing the order in which items are returned using the $orderby system query option. Use the asc or desc suffix to specify ascending or descending order respectively. The default is ascending if the suffix isn't applied.
returnRepresentation | Boolean | `createRequest`, `updateRequest`, `upsertRequest` | Sets Prefer header request with value "return=representation". Use this property to return just created or updated entity in a single request.
savedQuery | String | `retrieveRequest` | A String representing the GUID value of the saved query.
select | Array | `retrieveRequest`, `retrieveMultipleRequest`, `retrieveAllRequest`, `updateRequest`, `upsertRequest` | An Array (of Strings) representing the $select OData System Query Option to control which attributes will be returned.
timeout | Number | All | `v.1.6.10+` Sets a number of milliseconds before a request times out.
token | String | All | Authorization Token. If set, onTokenRefresh will not be called.
top | Number | `retrieveMultipleRequest`, `retrieveAllRequest` | Limit the number of results returned by using the $top system query option. Do not use $top with $count!
trackChanges | Boolean | `retrieveMultipleRequest`, `retrieveAllRequest` | `v.1.5.11+` Sets Prefer header with value 'odata.track-changes' to request that a delta link be returned which can subsequently be used to retrieve entity changes. __Important!__ Change Tracking must be enabled for the entity. [More Info](https://docs.microsoft.com/en-us/powerapps/developer/common-data-service/use-change-tracking-synchronize-data-external-systems#enable-change-tracking-for-an-entity)
userQuery | String | `retrieveRequest` | A String representing the GUID value of the user query.

Basic and Advanced functions also have differences in `expand` parameters. For Basic ones this parameter is a type of String 
while request.expand property is an Array of Expand Objects for Advanced operations. The following table describes Expand Object properties:

Property Name | Type | Description
------------ | ------------- | -------------
expand | Array | An array of Expand Objects representing the $expand OData System Query Option value to control which related records are also returned.
filter | String | Use the $filter system query option to set criteria for which related entities will be returned.
orderBy | Array | An Array (of Strings) representing the order in which related items are returned using the $orderby system query option. Use the asc or desc suffix to specify ascending or descending order respectively. The default is ascending if the suffix isn't applied.
property | String | A name of a single-valued navigation property which needs to be expanded.
select | Array | An Array (of Strings) representing the $select OData System Query Option to control which attributes will be returned.
top | Number | Limit the number of results returned by using the $top system query option.

Starting from version 1.2.8, all requests to Web API that have long URLs (more than 2000 characters) are automatically converted to a Batch Request.
This feature is very convenient when you make a call with big Fetch XMLs. No special parameters needed to do a convertation.

### Create a record

```js
//initialize a CRM entity record object
var lead = {
    subject: "Test WebAPI",
    firstname: "Test",
    lastname: "WebAPI",
    jobtitle: "Title"
};
//call dynamicsWebApi.create function
dynamicsWebApi.create(lead, "leads").then(function (id) {
    //do something with id here
}).catch(function (error) {
    //catch error here
})
```

If you need to return just created entity record, add "return=representation" parameter:

```js
//initialize a CRM entity record object
var lead = {
    subject: "Test WebAPI",
    firstname: "Test",
    lastname: "WebAPI",
    jobtitle: "Title"
};
//call dynamicsWebApi.create function
dynamicsWebApi.create(lead, "leads", ["return=representation"]).then(function (record) {
    //do something with a record here
	var subject = record.subject;
}).catch(function (error) {
    //catch error here
})
```

Also you can include attribute annotations:

```js
dynamicsWebApi.create(lead, "leads", ["return=representation", "odata.include-annotations=*"]) //...
//or
dynamicsWebApi.create(lead, "leads", "return=representation,odata.include-annotations=*") //...
//and select some attributes from the record
dynamicsWebApi.create(lead, "leads", ["return=representation", "odata.include-annotations=*"], ["subject"]) //...
```

#### Advanced using Request Object

```js
//initialize a CRM entity record object
var lead = {
    subject: "Test WebAPI",
    firstname: "Test",
    lastname: "WebAPI",
    jobtitle: "Title"
};

var request = {
    collection: "leads",
    entity: lead,
    returnRepresentation: true
}

//call dynamicsWebApi.createRequest function
dynamicsWebApi.createRequest(request).then(function (record) {
    //do something with a record here
	var subject = record.subject;
}).catch(function (error) {
    //catch error here
})
```

### Update a record

#### Basic

```js
//lead id is needed for an update operation
var leadId = '7d577253-3ef0-4a0a-bb7f-8335c2596e70';

//initialize a CRM entity record object
//and specify fields with values that need to be updated
var lead = {
    subject: "Test update",
    jobtitle: "Developer"
}
//perform an update operation
dynamicsWebApi.update(leadId, "leads", lead).then(function () {
    //do something after a succesful operation
})
.catch(function (error) {
    //catch an error
});
```

#### Advanced using Request Object

```js
var request = {
    key: '7d577253-3ef0-4a0a-bb7f-8335c2596e70',
    collection: "leads",
    entity: {
        subject: "Test update",
        jobtitle: "Developer"
    },
    returnRepresentation: true,
    select: ["fullname"]
};

dynamicsWebApi.updateRequest(request).then(function (response) {
    var fullname = response.fullname;
    //do something with a fullname of a recently updated entity record
})
.catch(function (error) {
    //catch an error
});
```

### Update a single property value

```js
//lead id is needed for an update single property operation
var leadId = '7d577253-3ef0-4a0a-bb7f-8335c2596e70';

//initialize key value pair object
var keyValuePair = { subject: "Update Single" };

//perform an update single property operation
dynamicsWebApi.updateSingleProperty(leadId, "leads", keyValuePair).then(function () {
    //do something after a succesful operation
})
.catch(function (error) {
    //catch an error
});
```

### Upsert a record

#### Basic

```js
//lead id is needed for an upsert operation
var leadId = '7d577253-3ef0-4a0a-bb7f-8335c2596e70';

var lead = {
    subject: "Test Upsert"
};

//initialize a CRM entity record object
//and specify fields with values that need to be upserted
dynamicsWebApi.upsert(leadId, "leads", lead).then(function (id) {
    //do something with id
})
.catch(function (error) {
    //catch an error
});
```

#### Advanced using Request Object

```js
var leadId = '7d577253-3ef0-4a0a-bb7f-8335c2596e70';

var request = {
    key: leadId,
    collection: "leads",
    returnRepresentation: true,
    select: ["fullname"],
    entity: {
        subject: "Test upsert"
    },
    ifnonematch: "*" //to prevent update
};

dynamicsWebApi.upsertRequest(request).then(function (record) {
    if (record != null) {
        //record created
    }
    else {
        //update prevented
    }
})
.catch(function (error) {
    //catch an error
});
```

### Delete a record

#### Basic

```js
//record id is needed to perform a delete operation
var leadId = '7d577253-3ef0-4a0a-bb7f-8335c2596e70';

//perform a delete
dynamicsWebApi.deleteRecord(leadId, "leads").then(function () {
    //do something after a succesful operation
})
.catch(function (error) {
    //catch an error
});
```

#### Advanced using Request Object

```js
//delete with optimistic concurrency
var request = {
    key: recordId,
    collection: "leads",
    ifmatch: 'W/"470867"'
}

dynamicsWebApi.deleteRequest(request).then(function (isDeleted) {
    if (isDeleted){
        //the record has been deleted
    }
    else{
        //the record has not been deleted
    }
})
.catch(function (error) {
    //catch an error
});
```

#### Delete a single property value

```js
//record id is needed to perform a delete of a single property value operation
var leadId = '7d577253-3ef0-4a0a-bb7f-8335c2596e70';

//perform a delete of a single property value
dynamicsWebApi.deleteRecord(leadId, "leads", "subject").then(function () {
    //do something after a succesful operation
})
.catch(function (error) {
    //catch an error
});
```

### Retrieve a record

#### Basic

```js
var leadId = '7d577253-3ef0-4a0a-bb7f-8335c2596e70';

//perform a retrieve operaion
dynamicsWebApi.retrieve(leadid, "leads", ["fullname", "subject"]).then(function (record) {
    //do something with a record here
})
.catch(function (error) {
    //catch an error
});
```

#### Advanced using Request Object

```js
var request = {
    key: '7d577253-3ef0-4a0a-bb7f-8335c2596e70',
    collection: "leads",
    select: ["fullname", "subject"],

    //ETag value with the If-None-Match header to request data to be retrieved only 
    //if it has changed since the last time it was retrieved.
    ifnonematch: 'W/"468026"',

    //Retrieved record will contain formatted values
    includeAnnotations: "OData.Community.Display.V1.FormattedValue"
};

dynamicsWebApi.retrieveRequest(request).then(function (record) {
    //do something with a record
})
.catch(function (error) {
    //if the record has not been found the error will be thrown
});
```

#### Retrieve a reference to related record using a single-valued navigation property

It is possible to retrieve a reference to the related entity (it works both in Basic and Advanced requests): `select: ["ownerid/$ref"]`. The parameter
must be the only one, it must be the name of a [single-valued navigation property](https://msdn.microsoft.com/en-us/library/mt607990.aspx#Anchor_5) 
and it must have a suffix `/$ref` attached to it. Example:

```js
var leadId = '7d577253-3ef0-4a0a-bb7f-8335c2596e70';

//perform a retrieve operaion
dynamicsWebApi.retrieve(leadid, "leads", ["ownerid/$ref"]).then(function (reference) {
    var ownerId = reference.id;
    var collectionName = reference.collection; // systemusers or teams
}) //.catch ...
```

#### Retrieve a related record data using a single-valued navigation property

In order to retrieve a related record by a single-valued navigation property you need to add a prefix "/" to the __first__ element in a `select` array: 
`select: ["/ownerid", "fullname"]`. The first element must be the name of a [single-valued navigation property](https://msdn.microsoft.com/en-us/library/mt607990.aspx#Anchor_5) 
and it must contain a prefix "/"; all other elements in a `select` array will represent attributes of __the related entity__. Examples:

```js
var recordId = '7d577253-3ef0-4a0a-bb7f-8335c2596e70';

//perform a retrieve operaion
dynamicsWebApi.retrieve(recordId, "new_tests", ["/new_ParentLead", "fullname", "subject"])
    .then(function (leadRecord) {
        var fullname = leadRecord.fullname;
        //and etc...
    }) //.catch ...
```

In advanced request you have a choice to specify a `request.navigationProperty` or use it in the same way as for the Basic function.

```js
var request = {
    key: recordId,
    collection: "new_tests",
    navigationProperty: "new_ParentLead", //use request.navigationProperty
    select: ["fullname", "subject"]
}

//or

request = {
    key: recordId,
    collection: "new_tests",
    select: ["/new_ParentLead", "fullname", "subject"]    //inline with prefix "/"
}

dynamicsWebApi.retrieveRequest(request).then(function (leadRecord) {
    var fullname = leadRecord.fullname;
    //and etc...
}) // .catch...
```

### Retrieve multiple records

#### Basic

```js
dynamicsWebApi.retrieveMultiple("leads", ["fullname", "subject"], "statecode eq 0").then(function (records) {
    //do something with retrieved records here
})
.catch(function (error) {
    //catch an error
});
```

#### Advanced using Request Object

```js
//set the request parameters
var request = {
    collection: "leads",
    select: ["fullname", "subject"],
    filter: "statecode eq 0",
    maxPageSize: 5,
    count: true
};

//perform a multiple records retrieve operation
dynamicsWebApi.retrieveMultipleRequest(request).then(function (response) {

    var count = response.oDataCount;
    var nextLink = response.oDataNextLink;
    var records = response.value;
    //do something else with a records array. Access a record: response.value[0].subject;
})
.catch(function (error){
    //catch an error
});
```

#### Change Tracking

```js
//set the request parameters
var request = {
    collection: "leads",
    select: ["fullname", "subject"],
    trackChanges: true
};

//perform a multiple records retrieve operation (1)
dynamicsWebApi.retrieveMultipleRequest(request).then(function (response) {

    var deltaLink = response.oDataDeltaLink;
    //make other requests to Web API
    //...

    //(2) only retrieve changes:
    return dynamicsWebApi.retrieveMultipleRequest(request, response.oDataDeltaLink);
})
.then(function (response) {
   //here you will get changes between the first retrieveMultipleRequest (1) and the second one (2)
})
.catch(function (error){
   //catch an error
});
```

#### Retrieve All records

The following function retrieves records and goes through all pages automatically.

```js
//perform a multiple records retrieve operation
dynamicsWebApi.retrieveAll("leads", ["fullname", "subject"], "statecode eq 0").then(function (response) {

    var records = response.value;
    //do something else with a records array. Access a record: response.value[0].subject;
})
.catch(function (error){
    //catch an error
});
```

OR advanced function:

```js
//set the request parameters
var request = {
    collection: "leads",
    select: ["fullname", "subject"],
    filter: "statecode eq 0",
    maxPageSize: 5				//just for an example
};

//perform a multiple records retrieve operation
dynamicsWebApi.retrieveAllRequest(request).then(function (response) {

    var records = response.value;
    //do something else with a records array. Access a record: response.value[0].subject;
})
.catch(function (error){
    //catch an error
});
```

### Count

It is possible to count records separately from RetrieveMultiple call. In order to do that use the following snippet:

IMPORTANT! The count value does not represent the total number of entities in the system. It is limited by the maximum number of entities that can be returned.

```js
dynamicsWebApi.count("leads", "statecode eq 0").then(function (count) {
    //do something with count here
})
.catch(function (error) {
    //catch an error
});
```

#### Count limitation workaround

The following function can be used to count all records in a collection. It's a workaround and just counts the number of objects in the array 
returned in `retrieveAllRequest`.


```js
dynamicsWebApi.countAll("leads", "statecode eq 0").then(function (count) {
    //do something with count here
})
.catch(function (error) {
    //catch an error
});
```

Downside of this workaround is that it does not only return a count number but also all data for records in a collection. In order to make a small
optimisation I added the third parameter to the function that can be used to reduce the length of the response. The third parameter represents
a select query option.

```js
dynamicsWebApi.countAll("leads", "statecode eq 0", ["subject"]).then(function (count) {
    //do something with count here
})
.catch(function (error) {
    //catch an error
});
```

FYI, in the majority of cases it is better to use Fetch XML aggregation, but take into a consideration that it is also limited to 50000 records 
by default.

### Associate

```js
var accountId = '00000000-0000-0000-0000-000000000001';
var leadId = '00000000-0000-0000-0000-000000000002';
dynamicsWebApi.associate("accounts", accountId, "lead_parent_account", "leads", leadId).then(function () {
    //success
}).catch(function (error) {
    //catch an error
});
```

### Associate for a single-valued navigation property

The name of a single-valued navigation property can be retrieved by using a `GET` request with a header `Prefer:odata.include-annotations=Microsoft.Dynamics.CRM.associatednavigationproperty`, 
then individual records in the response will contain the property `@Microsoft.Dynamics.CRM.associatednavigationproperty` which is the name of the needed navigation property. 
Usually it will be equal to a schema name of the entity attribute.

For example, there is an entity with a logical name `new_test`, it has a lookup attribute to `lead` entity called `new_parentlead` and schema name `new_ParentLead` which is needed single-valued navigation property.

```js
var new_testid = '00000000-0000-0000-0000-000000000001';
var leadId = '00000000-0000-0000-0000-000000000002';
dynamicsWebApi.associateSingleValued("new_tests", new_testid, "new_ParentLead", "leads", leadId)
    .then(function () {
        //success
    }).catch(function (error) {
        //catch an error
    });
```

### Disassociate

```js
var accountId = '00000000-0000-0000-0000-000000000001';
var leadId = '00000000-0000-0000-0000-000000000002';
dynamicsWebApi.disassociate("accounts", accountId, "lead_parent_account", leadId).then(function () {
    //success
}).catch(function (error) {
    //catch an error
});
```

### Disassociate for a single-valued navigation property
Current request removes a reference to an entity for a single-valued navigation property. The following code snippet uses an example shown in [Associate for a single-valued navigation property](#associate-for-a-single-valued-navigation-property).

```js
var new_testid = '00000000-0000-0000-0000-000000000001';
dynamicsWebApi.disassociateSingleValued("new_tests", new_testid, "new_ParentLead").then(function () {
    //success
}).catch(function (error) {
    //catch an error
});
```

### Fetch XML Request

```js
//build a fetch xml
var fetchXml = '<fetch mapping="logical">' +
                    '<entity name="account">' +
                        '<attribute name="accountid"/>' +
                        '<attribute name="name"/>' +
                    '</entity>' +
               '</fetch>';

dynamicsWebApi.executeFetchXml("accounts", fetchXml).then(function (response) {
    /// <param name="response" type="DWA.Types.FetchXmlResponse">Request response</param>

    //do something with results here; access records response.value[0].accountid 
})
.catch(function (error) {
    //catch an error
});
```

Starting from version 1.2.5 DynamicsWebApi has an alias with a shorter name and same parameters: `dynamicsWebApi.fetch(...)`, 
that works in the same way as `executeFetchXml`.

#### Paging

```js
//build a fetch xml
var fetchXml = '<fetch mapping="logical">' +
                    '<entity name="account">' +
                        '<attribute name="accountid"/>' +
                        '<attribute name="name"/>' +
                    '</entity>' +
               '</fetch>';

dynamicsWebApi.executeFetchXml("accounts", fetchXml).then(function (response) {
    /// <param name="response" type="DWA.Types.FetchXmlResponse">Request response</param>
    
    //do something with results here; access records response.value[0].accountid

    return dynamicsWebApi
        .executeFetchXml("accounts", fetchXml, null, response.PagingInfo.nextPage, response.PagingInfo.cookie);
}).then(function (response) {
    /// <param name="response" type="DWA.Types.FetchXmlResponse">Request response</param>
    
    //page 2
    //do something with results here; access records response.value[0].accountid

    return dynamicsWebApi
        .executeFetchXml("accounts", fetchXml, null, response.PagingInfo.nextPage, response.PagingInfo.cookie);
}).then(function (response) {
    /// <param name="response" type="DWA.Types.FetchXmlResponse">Request response</param>
    //page 3
    //and so on... or use a loop.
})
//catch...
```

#### Fetch All records

The following function executes a FetchXml and goes through all pages automatically:

```js
var fetchXml = '<fetch mapping="logical">' +
                    '<entity name="account">' +
                        '<attribute name="accountid"/>' +
                        '<attribute name="name"/>' +
                    '</entity>' +
               '</fetch>';

dynamicsWebApi.executeFetchXmlAll("accounts", fetchXml).then(function (response) {
    
    //do something with results here; access records response.value[0].accountid
})
//catch...
```

Starting from version 1.2.5 DynamicsWebApi has an alias with a shorter name and same parameters: `dynamicsWebApi.fetchAll(...)`, 
that works in the same way as `executeFetchXmlAll`.

### Execute Web API functions

#### Bound functions

```js
var teamId = "00000000-0000-0000-0000-000000000001";
dynamicsWebApi.executeBoundFunction(teamId, "teams", "Microsoft.Dynamics.CRM.RetrieveTeamPrivileges")
    .then(function (response) {
        //do something with a response
    }).catch(function (error) {
        //catch an error
    });
```

#### Unbound functions

```js
var parameters = {
    LocalizedStandardName: 'Pacific Standard Time',
    LocaleId: 1033
};
dynamicsWebApi.executeUnboundFunction("GetTimeZoneCodeByLocalizedName", parameters).then(function (result) {
    var timeZoneCode = result.TimeZoneCode;
}).catch(function (error) {
    //catch an error
});
```

### Execute Web API actions

#### Bound actions

```js
var queueId = "00000000-0000-0000-0000-000000000001";
var letterActivityId = "00000000-0000-0000-0000-000000000002";
var actionRequest = {
    Target: {
        activityid: letterActivityId,
        "@odata.type": "Microsoft.Dynamics.CRM.letter"
    }
};
dynamicsWebApi.executeBoundAction(queueId, "queues", "Microsoft.Dynamics.CRM.AddToQueue", actionRequest)
    .then(function (result) {
        var queueItemId = result.QueueItemId;
    })
    .catch(function (error) {
        //catch an error
    });
```

#### Unbound actions

```js
var opportunityId = "b3828ac8-917a-e511-80d2-00155d2a68d2";
var actionRequest = {
    Status: 3,
    OpportunityClose: {
        subject: "Won Opportunity",

        //DynamicsWebApi will add full url if the property contains @odata.bind suffix
        //but it is also possible to specify a full url to the entity record
        "opportunityid@odata.bind": "opportunities(" + opportunityId + ")"
    }
};
dynamicsWebApi.executeUnboundAction("WinOpportunity", actionRequest).then(function () {
    //success
}).catch(function (error) {
    //catch an error
});
```

## Execute Batch Operations

`version 1.5.0+`

Batch requests bundle multiple operations into a single one and have the following advantages:

* Reduces a number of requests sent to the Web API server. `Each user is allowed up to 60,000 API requests, per organization instance, within five minute sliding interval.` [More Info](https://docs.microsoft.com/en-us/dynamics365/customer-engagement/developer/api-limits)
* Provides a way to run multiple operations in a single transaction. If any operation that changes data (within a single changeset) fails all completed ones will be rolled back.
* All operations within a batch request run consequently (FIFO).

DynamicsWebApi provides a straightforward way to execute Batch operations which may not always simple to compose. 
The following example bundles 2 retrieve multiple operations and an update:

```js

//when you want to start a batch operation call the following function:
//it is important to call it, otherwise all operations below will be executed right away.
dynamicsWebApi.startBatch();

//call necessary operations just like you would normally do.
//these calls will be converted into a single batch request
dynamicsWebApi.retrieveMultiple('accounts');
dynamicsWebApi.update('00000000-0000-0000-0000-000000000002', 'contacts', { firstname: "Test", lastname: "Batch!" });
dynamicsWebApi.retrieveMultiple('contacts');

//execute a batch request:
dynamicsWebApi.executeBatch()
    .then(function (responses) {
        //'responses' is an array of responses of each individual request
        //they have the same sequence as the calls between startBatch() and executeBatch()
        //in this case responses.length is 3

        //dynamicsWebApi.retrieveMultiple response:
        var accounts = responses[0];
        //dynamicsWebApi.update response
        var isUpdated = responses[1]; //should be 'true'
        //dynamicsWebApi.retrieveMultiple response:
        var contacts = responses[2]; //will contain an updated contact

    }).catch(function (error) {
        //catch error here
    });

```

The next example shows how to run multiple operations in a single transaction which means if at least one operation fails all completed ones will be rolled back which ensures a data consistency.

```js

//for example, a user did a checkout and we need to create two orders

var order1 = {
    name: '1 year membership',
    'customerid_contact@odata.bind': 'contacts(00000000-0000-0000-0000-000000000001)'
};

var order2 = {
    name: 'book',
    'customerid_contact@odata.bind': 'contacts(00000000-0000-0000-0000-000000000001)'
};

dynamicsWebApi.startBatch();

dynamicsWebApi.create(order1, 'salesorders');
dynamicsWebApi.create(order2, 'salesorders');

dynamicsWebApi.executeBatch().then(function (responses) {
    var salesorderId1 = responses[0];
    var salesorderId2 = responses[1];
}).catch(function (error) {
    //catch error here
    //all completed operations will be rolled back
    alert('Cannot complete a checkout. Please try again later.');
});

```

**Important!** Developers who use DynamicsWebApi with callbacks do not need to pass `successCallback` and `errorCallback` in an individual operation when `startBatch()` is called, 
just pass `null` if you need to add additional parameters in the request, 
for example: `dynamicsWebApi.deleteRecord('00000000-0000-0000-0000-000000000001', 'contacts', null, null, 'firstname')`.

### Use Content-ID to reference requests in a Change Set

`version 1.5.6+`

You can reference a request in a Change Set. For example, if you want to create related entities in a single batch request:

```js
var order = {
    name: '1 year membership'
};

var contact = {
    firstname: 'John',
    lastname: 'Doe'
};

dynamicsWebApi.startBatch();
dynamicsWebApi.createRequest({ entity: order, collection: 'salesorders', contentId: '1' });
dynamicsWebApi.createRequest({ entity: contact, collection: 'customerid_contact', contentId: '$1' });

dynamicsWebApi.executeBatch()
    .then(function (responses) {
        var salesorderId = responses[0];
        //responses[1]; is undefined <- CRM Web API limitation
    }).catch(function (error) {
        //catch error here
    });

```

Note that the second response does not have a returned value, it is a CRM Web API limitation.

**Important!** DynamicsWebApi automatically assigns value to a `Content-ID` if it is not provided, therefore, please set your `Content-ID` value less than 100000.

### Use Content-ID inside a request payload

`version 1.5.7+`

Another option to make the same request is to use `Content-ID` reference inside a request payload as following:

```js

var contact = {
    firstname: 'John',
    lastname: 'Doe'
};

var order = {
    name: '1 year membership',
    //reference a request in a navigation property
    'customerid_contact@odata.bind': '$1'
};

dynamicsWebApi.startBatch();
dynamicsWebApi.createRequest({ entity: contact, collection: 'contacts', contentId: '1' });
dynamicsWebApi.createRequest({ entity: order, collection: 'salesorders' });

dynamicsWebApi.executeBatch()
    .then(function (responses) {
        //in this case both ids exist in a response
        //which makes it a preferred method
        var contactId = responses[0];
        var salesorderId = responses[1];
    }).catch(function (error) {
        //catch error here
    });

```

#### Limitations

Currently, there are some limitations in DynamicsWebApi Batch Operations:

* Operations that use pagination to recursively retrieve all records cannot be used in a 'batch mode'. These include: `retrieveAll`, `retrieveAllRequest`, `countAll`, `fetchAll`, `executeFetchXmlAll`.
You will get an error saying that the operation is incompatible with a 'batch mode'.
* **Does not apply to `v.1.6.5+`**: The following limitation is for external applications (working outside D365 CE forms). `useEntityNames` may not work in a 'batch mode' if it is set to `true`. 
To make sure that it works, please execute any operation before calling `dynamicsWebApi.startBatch()` so that it caches all entity names, for example: `dynamicsWebApi.count('account')`.

There are also out of the box Web API limitations for batch operations:

* Batch requests can contain up to 1000 individual requests and cannot contain other batch requests.
* The `odata.continue-on-error` preference is not supported by the Web API. Any error that occurs in the batch will stop the processing of the remainder of the batch.

You can find an official documentation that covers Web API batch requests here: [Execute batch operations using the Web API](https://docs.microsoft.com/en-us/dynamics365/customer-engagement/developer/webapi/execute-batch-operations-using-web-api).

## Work with Metadata Definitions

`Version 1.4.3+`

Before working with metadata read [the following section from Microsoft Documentation](https://docs.microsoft.com/en-us/dynamics365/customer-engagement/developer/webapi/use-web-api-metadata).

### Create Entity

```js
var entityDefinition = {
    "@odata.type": "Microsoft.Dynamics.CRM.EntityMetadata",
    "Attributes": [
    {
        "AttributeType": "String",
        "AttributeTypeName": {
            "Value": "StringType"
        },
        "Description": {
            "@odata.type": "Microsoft.Dynamics.CRM.Label",
            "LocalizedLabels": [{
                "@odata.type": "Microsoft.Dynamics.CRM.LocalizedLabel",
                "Label": "Type the name of the bank account",
                "LanguageCode": 1033
            }]
        },
        "DisplayName": {
            "@odata.type": "Microsoft.Dynamics.CRM.Label",
            "LocalizedLabels": [{
                "@odata.type": "Microsoft.Dynamics.CRM.LocalizedLabel",
                "Label": "Account Name",
                "LanguageCode": 1033
            }]
        },
        "IsPrimaryName": true,
        "RequiredLevel": {
            "Value": "None",
            "CanBeChanged": true,
            "ManagedPropertyLogicalName": "canmodifyrequirementlevelsettings"
        },
        "SchemaName": "new_AccountName",
        "@odata.type": "Microsoft.Dynamics.CRM.StringAttributeMetadata",
        "FormatName": {
            "Value": "Text"
        },
        "MaxLength": 100
    }],
    "Description": {
        "@odata.type": "Microsoft.Dynamics.CRM.Label",
        "LocalizedLabels": [{
            "@odata.type": "Microsoft.Dynamics.CRM.LocalizedLabel",
            "Label": "An entity to store information about customer bank accounts",
            "LanguageCode": 1033
        }]
    },
    "DisplayCollectionName": {
        "@odata.type": "Microsoft.Dynamics.CRM.Label",
        "LocalizedLabels": [{
            "@odata.type": "Microsoft.Dynamics.CRM.LocalizedLabel",
            "Label": "Bank Accounts",
            "LanguageCode": 1033
        }]
    },
    "DisplayName": {
        "@odata.type": "Microsoft.Dynamics.CRM.Label",
        "LocalizedLabels": [{
            "@odata.type": "Microsoft.Dynamics.CRM.LocalizedLabel",
            "Label": "Bank Account",
            "LanguageCode": 1033
        }]
    },
    "HasActivities": false,
    "HasNotes": false,
    "IsActivity": false,
    "OwnershipType": "UserOwned",
    "SchemaName": "new_BankAccount"
};

dynamicsWebApi.createEntity(entityDefinition).then(function(entityId){
    //entityId is newly created entity id (MetadataId)
}).catch(function(error){
    //catch an error
})
```

### Retrieve Entity

Entity Metadata can be retrieved by either Primary Key (**MetadataId**) or by an Alternate Key (**LogicalName**). [More Info](https://msdn.microsoft.com/en-us/library/mt788314.aspx#bkmk_byName)

```js
var entityKey = '00000000-0000-0000-0000-000000000001';
//or you can use an alternate key:
//var entityKey = "LogicalName='new_accountname'";
dynamicsWebApi.retrieveEntity(entityKey, ['SchemaName', 'LogicalName']).then(function(entityMetadata){
    var schemaName = entityMetadata.SchemaName;
}).catch(function(error){
    //catch an error
});
```

### Update Entity

Microsoft recommends to make changes in the entity metadata that has been priorly retrieved to avoid any mistake. I would also recommend to read information about **MSCRM.MergeLabels** header prior updating metadata. More information about the header can be found [here](https://msdn.microsoft.com/en-us/library/mt593078.aspx#Anchor_2).

**Important!** Make sure you set **`MetadataId`** property when you update the metadata, DynamicsWebApi use it as a primary key for the EntityDefinition record.

```js
var entityKey = "LogicalName='new_accountname'";
dynamicsWebApi.retrieveEntity(entityKey).then(function(entityMetadata){
    //1. change label
    entityMetadata.DispalyName.LocalizedLabels[0].Label = 'New Bank Account';
    //2. update metadata
    return dynamicsWebApi.updateEntity(entityMetadata);
}).catch(function(error){
    //catch an error
});
```

**Important!** When you update an entity, you must publish changes in CRM. [More Info](https://docs.microsoft.com/en-us/dynamics365/customer-engagement/developer/customize-dev/publish-customizations)

### Retrieve Multiple Entities

```js
dynamicsWebApi.retrieveEntities(['LogicalName'], "OwnershipType eq Microsoft.Dynamics.CRM.OwnershipTypes'UserOwned'").then(function(response){
    var firstLogicalName = response.value[0].LogicalName;
}).catch(function(error){
    //catch an error
});
```

### Create Attribute

```js
var entityKey = '00000000-0000-0000-0000-000000000001';
var attributeDefinition = {
    "AttributeType": "Money",
    "AttributeTypeName": {
        "Value": "MoneyType"
    },
    "Description": {
        "@odata.type": "Microsoft.Dynamics.CRM.Label",
        "LocalizedLabels": [{
            "@odata.type": "Microsoft.Dynamics.CRM.LocalizedLabel",
            "Label": "Enter the balance amount",
            "LanguageCode": 1033
        }]
    },
    "DisplayName": {
        "@odata.type": "Microsoft.Dynamics.CRM.Label",
        "LocalizedLabels": [{
            "@odata.type": "Microsoft.Dynamics.CRM.LocalizedLabel",
            "Label": "Balance",
            "LanguageCode": 1033
        }]
    },
    "RequiredLevel": {
        "Value": "None",
        "CanBeChanged": true,
        "ManagedPropertyLogicalName": "canmodifyrequirementlevelsettings"
    },
    "SchemaName": "new_Balance",
    "@odata.type": "Microsoft.Dynamics.CRM.MoneyAttributeMetadata",
    "PrecisionSource": 2
};

dynamicsWebApi.createAttribute(entityKey, attributeDefinition).then(function(attributeId){
    //attributeId is a PrimaryKey (MetadataId) for newly created attribute
}).catch(function(error){
    //catch an error
});
```

### Retrieve Attribute

Attribute Metadata can be retrieved by either Primary Key (**MetadataId**) or by an Alternate Key (**LogicalName**). [More Info](https://msdn.microsoft.com/en-us/library/mt788314.aspx#bkmk_byName)

The following example will retrieve only common properties available in [AttributeMetadata](https://msdn.microsoft.com/en-us/library/mt607551.aspx) entity.

```js
var entityKey = '00000000-0000-0000-0000-000000000001';
//or you can use an alternate key:
//var entityKey = "LogicalName='new_accountname'";
var attributeKey = '00000000-0000-0000-0000-000000000002';
//or you can use an alternate key:
//var attributeKey = "LogicalName='new_balance'";
dynamicsWebApi.retrieveAttribute(entityKey, attributeKey, ['SchemaName']).then(function(attributeMetadata){
    var schemaName = attributeMetadata.SchemaName;
}).catch(function(error){
    //catch an error
});
```

Use parameter in the function to cast the attribute to a specific type.

```js
var entityKey = '00000000-0000-0000-0000-000000000001';
var attributeKey = '00000000-0000-0000-0000-000000000002';
dynamicsWebApi.retrieveAttribute(entityKey, attributeKey, ['SchemaName'], 'Microsoft.Dynamics.CRM.MoneyAttributeMetadata')
    .then(function(attributeMetadata){
        var schemaName = attributeMetadata.SchemaName;
    }).catch(function(error){
        //catch an error
    });
```

### Update Attribute

**Important!** Make sure you set **`MetadataId`** property when you update the metadata, DynamicsWebApi use it as a primary key for the EntityDefinition record.

The following example will update only common properties availible in [AttributeMetadata](https://msdn.microsoft.com/en-us/library/mt607551.aspx) entity. If you need to update specific properties of Attributes with type that inherit from the AttributeMetadata you will need to cast the attribute to the specific type. [More Info](https://msdn.microsoft.com/en-us/library/mt607522.aspx#Anchor_4)

```js
var entityKey = "LogicalName='new_accountname'";
var attributeKey = "LogicalName='new_balance'";
dynamicsWebApi.retrieveAttribute(entityKey, attributeKey).then(function(attributeMetadata){
    //1. change label
    attributeMetadata.DispalyName.LocalizedLabels[0].Label = 'New Balance';
    //2. update metadata
    return dynamicsWebApi.updateAttribute(entityKey, attributeMetadata);
}).catch(function(error){
    //catch an error
});
```

To cast a property to a specific type use a parameter in the function.

```js
var entityKey = "LogicalName='new_accountname'";
var attributeKey = "LogicalName='new_balance'";
var attributeType = 'Microsoft.Dynamics.CRM.MoneyAttributeMetadata';
dynamicsWebApi.retrieveAttribute(entityKey, attributeKey, attributeType).then(function(attributeMetadata){
    //1. change label
    attributeMetadata.DispalyName.LocalizedLabels[0].Label = 'New Balance';
    //2. update metadata
    return dynamicsWebApi.updateAttribute(entityKey, attributeMetadata, attributeType);
}).catch(function(error){
    //catch an error
});
```

**Important!** Make sure you include the attribute type in the update function as well.

**Important!** When you update an attribute, you must publish changes in CRM. [More Info](https://docs.microsoft.com/en-us/dynamics365/customer-engagement/developer/customize-dev/publish-customizations)

### Retrieve Multiple Attributes

The following example will retrieve only common properties available in [AttributeMetadata](https://msdn.microsoft.com/en-us/library/mt607551.aspx) entity.

```js
var entityKey = "LogicalName='new_accountname'";
dynamicsWebApi.retrieveAttributes(entityKey).then(function(response){
    var firstAttribute = response.value[0];
}).catch(function(error){
    //catch an error
});
```

To retrieve only attributes of a specific type use a parameter in a function:

```js
var entityKey = "LogicalName='new_accountname'";
dynamicsWebApi.retrieveAttributes(entityKey, 'Microsoft.Dynamics.CRM.MoneyAttributeMetadata').then(function(response){
    var firstAttribute = response.value[0];
}).catch(function(error){
    //catch an error
});
```

### Use requests to query Entity and Attribute metadata

You can also use common request functions to create, retrieve and update entity and attribute metadata. Just use the following rules:

1. Always set `collection: 'EntityDefinitions'`.
2. To retrieve a specific **entity metadata** by a Primary or Alternate Key use `key` property. For example: `key: 'LogicalName="account"'`.
3. To get attributes, set `navigationProperty: 'Attributes'`.
4. To retrieve a specific **attribute metadata** by Primary or Alternate Key use `navigationPropertyKey`. For example: `navigationPropertyKey: '00000000-0000-0000-0000-000000000002'`.
5. During entity or attribute metadata update you can use `mergeLabels` property to set **MSCRM.MergeLabels** attribute. By default `mergeLabels: false`.
6. To send entity or attribute definition use `entity` property.

#### Examples

Retrieve entity metadata with attributes (with common properties):

```js
var request = {
    collection: 'EntityDefinitions',
    key: '00000000-0000-0000-0000-000000000001',
    select: ['LogicalName', 'SchemaName'],
    expand: 'Attributes'
};

dynamicsWebApi.retrieveRequest(request).then(function(entityMetadata){
    var attributes = entityMetadata.Attributes;
}).catch(function(error){
    //catch an error
});
```

Retrieve attribute metadata and cast it to the StringType:

```js
var request = {
    collection: 'EntityDefinitions',
    key: 'LogicalName="account"',
    navigationProperty: 'Attributes',
    navigationPropertyKey: 'LogicalName="firstname"',
    metadataAttributeType: 'Microsoft.Dynamics.CRM.StringAttributeMetadata'
};

dynamicsWebApi.retrieveRequest(request).then(function(attributeMetadata){
    var displayNameDefaultLabel = attributeMetadata.DisplayName.LocalizedLabels[0].Label;
}).catch(function(error){
    //catch an error
});
```

Update entity metadata with **MSCRM.MergeLabels** header set to `true`:

```js
var request = {
    collection: 'EntityDefinitions',
    key: 'LogicalName="account"'
};

dynamicsWebApi.retrieveRequest(request).then(function(entityMetadata){
    //1. change label
    entityMetadata.DisplayName.LocalizedLabels[0].Label = 'Organization';
    //2. configure update request
    var updateRequest = {
        collection: 'EntityDefinitions',
        key: entityMetadata.MetadataId,
        mergeLabels: true,
        entity: entityMetadata
    };
    //3. call update request
    return dynamicsWebApi.updateRequest(updateRequest);
}).catch(function(error){
    //catch an error
});

//it is the same as:
dynamicsWebApi.retrieveEntity('LogicalName="account"').then(function(entityMetadata){
    //1. change label
    entityMetadata.DisplayName.LocalizedLabels[0].Label = 'Organization';
    //2. call update request
    return dynamicsWebApi.updateEntity(entityMetadata, true);
}).catch(function(error){
    //catch an error
});
```

### Create Relationship

```js
var newRelationship = {
    "SchemaName": "dwa_contact_dwa_dynamicswebapitest",
    "@odata.type": "Microsoft.Dynamics.CRM.OneToManyRelationshipMetadata",
    "AssociatedMenuConfiguration": {
        "Behavior": "UseCollectionName",
        "Group": "Details",
        "Label": {
            "@odata.type": "Microsoft.Dynamics.CRM.Label",
            "LocalizedLabels": [
             {
                 "@odata.type": "Microsoft.Dynamics.CRM.LocalizedLabel",
                 "Label": "DWA Test",
                 "LanguageCode": 1033
             }
            ],
            "UserLocalizedLabel": {
                "@odata.type": "Microsoft.Dynamics.CRM.LocalizedLabel",
                "Label": "DWA Test",
                "LanguageCode": 1033
            }
        },
        "Order": 10000
    },
    "CascadeConfiguration": {
        "Assign": "Cascade",
        "Delete": "Cascade",
        "Merge": "Cascade",
        "Reparent": "Cascade",
        "Share": "Cascade",
        "Unshare": "Cascade"
    },
    "ReferencedAttribute": "contactid",
    "ReferencedEntity": "contact",
    "ReferencingEntity": "dwa_dynamicswebapitest",
    "Lookup": {
        "AttributeType": "Lookup",
        "AttributeTypeName": {
            "Value": "LookupType"
        },
        "Description": {
            "@odata.type": "Microsoft.Dynamics.CRM.Label",
            "LocalizedLabels": [
             {
                 "@odata.type": "Microsoft.Dynamics.CRM.LocalizedLabel",
                 "Label": "The owner of the test",
                 "LanguageCode": 1033
             }
            ],
            "UserLocalizedLabel": {
                "@odata.type": "Microsoft.Dynamics.CRM.LocalizedLabel",
                "Label": "The owner of the test",
                "LanguageCode": 1033
            }
        },
        "DisplayName": {
            "@odata.type": "Microsoft.Dynamics.CRM.Label",
            "LocalizedLabels": [
             {
                 "@odata.type": "Microsoft.Dynamics.CRM.LocalizedLabel",
                 "Label": "DWA Test Owner",
                 "LanguageCode": 1033
             }
            ],
            "UserLocalizedLabel": {
                "@odata.type": "Microsoft.Dynamics.CRM.LocalizedLabel",
                "Label": "DWA Test Owner",
                "LanguageCode": 1033
            }
        },
        "RequiredLevel": {
            "Value": "ApplicationRequired",
            "CanBeChanged": true,
            "ManagedPropertyLogicalName": "canmodifyrequirementlevelsettings"
        },
        "SchemaName": "dwa_TestOwner",
        "@odata.type": "Microsoft.Dynamics.CRM.LookupAttributeMetadata"
    }
};

dynamicsWebApi.createRelationship(newRelationship).then(function (relationshipId) {
    //relationshipId is a PrimaryKey (MetadataId) for a newly created relationship
}).catch(function (error) {
    //catch errors
});
```
### Update Relationship

**Important!** Make sure you set **`MetadataId`** property when you update the metadata, DynamicsWebApi use it as a primary key for the EntityDefinition record.

```js
var metadataId = '10cb680e-b6a7-e811-816a-480fcfe97e21';

dynamicsWebApi.retrieveRelationship(metadataId).then(function (relationship) {
    relationship.AssociatedMenuConfiguration.Label.LocalizedLabels[0].Label = "New Label";
    return dynamicsWebApi.updateRelationship(relationship);
}).then(function (updateResponse) {
    //check update response
}).catch(function (error) {
    //catch errors
});
```

### Delete Relationship

```js
var metadataId = '10cb680e-b6a7-e811-816a-480fcfe97e21';

dynamicsWebApi.deleteRelationship(metadataId).then(function (isDeleted) {
    //isDeleted should be true
}).catch(function (error) {
    //catch errors
});
```

### Retrieve Relationship

```js
var metadataId = '10cb680e-b6a7-e811-816a-480fcfe97e21';

dynamicsWebApi.retrieveRelationship(metadataId).then(function (relationship) {
    //work with a retrieved relationship
}).catch(function (error) {
    //catch errors
});
```

You can also cast a relationship into a specific type:

```js
var metadataId = '10cb680e-b6a7-e811-816a-480fcfe97e21';
var relationshipType = 'Microsoft.Dynamics.CRM.OneToManyRelationshipMetadata';
dynamicsWebApi.retrieveRelationship(metadataId, relationshipType).then(function (relationship) {
    //work with a retrieved relationship
}).catch(function (error) {
    //catch errors
});
```

### Retrieve Multiple Relationships

```js
dynamicsWebApi.retrieveRelationships(['SchemaName', 'MetadataId'], "ReferencedEntity eq 'account'")
.then(function (relationship) {
    //work with a retrieved relationship
}).catch(function (error) {
    //catch errors
});
```

### Create Global Option Set

`version 1.4.6+`

```js
var optionSetDefinition = {
    "@odata.type": "Microsoft.Dynamics.CRM.OptionSetMetadata",
    IsCustomOptionSet: true,
    IsGlobal: true,
    IsManaged: false,
    Name: "new_customglobaloptionset",
    OptionSetType: "Picklist",
    Options: [{
        Value: 0,
        Label: {
            LocalizedLabels: [{
                Label: "Label 1", LanguageCode: 1033
            }],
            UserLocalizedLabel: {
                Label: "Label 1", LanguageCode: 1033
            }
        },
        Description: {
            LocalizedLabels: [],
            UserLocalizedLabel: null
        }
    }, {
        Value: 1,
        Label: {
            LocalizedLabels: [{
                Label: "Label 2", LanguageCode: 1033
            }],
            UserLocalizedLabel: {
                Label: "Label 2", LanguageCode: 1033
            }
        },
        Description: {
            LocalizedLabels: [],
            UserLocalizedLabel: null
        }
    }],
    Description: {
        LocalizedLabels: [{
            Label: "Description to the Global Option Set.", LanguageCode: 1033
        }],
        UserLocalizedLabel: {
            Label: "Description to the Global Option Set.", LanguageCode: 1033
        }
    },
    DisplayName: {
        LocalizedLabels: [{
            Label: "Display name to the Custom Global Option Set.", LanguageCode: 1033
        }],
        UserLocalizedLabel: {
            Label: "Display name to the Custom Global Option Set.", LanguageCode: 1033
        }
    },
    IsCustomizable: {
        Value: true, "CanBeChanged": true, ManagedPropertyLogicalName: "iscustomizable"
    }
};

dynamicsWebApi.createGlobalOptionSet(optionSetDefinition).then(function (id) {
    //metadata id
}).catch(function (error) {
    //catch error here
});
```

### Update Global Option Set

`version 1.4.6+`

**Important!** Publish your changes after update, otherwise a label won't be modified.

```js
var key = '6e133d25-abd1-e811-816e-480fcfeab9c1';
//or
key = "Name='new_customglobaloptionset'";

dynamicsWebApi.retrieveGlobalOptionSet(key).then(function (response) {
    response.DisplayName.LocalizedLabels[0].Label = "Updated Display name to the Custom Global Option Set.";
    return dynamicsWebApi.updateGlobalOptionSet(response);
}).then(function (response) {
    //check if it was updated
}).catch (function (error) {
    //catch error here
});
```

### Delete Global Option Set

`version 1.4.6+`

```js
var key = '6e133d25-abd1-e811-816e-480fcfeab9c1';
//or
key = "Name='new_customglobaloptionset'";

dynamicsWebApi.deleteGlobalOptionSet(key).then(function (response) {
    //check if it was deleted
}).catch(function (error) {
    //catch error here
});
```

### Retrieve Global Option Set

`version 1.4.6+`

```js
var key = '6e133d25-abd1-e811-816e-480fcfeab9c1';
//or
key = "Name='new_customglobaloptionset'";

dynamicsWebApi.retrieveGlobalOptionSet(key).then(function (response) {
    //response.DisplayName.LocalizedLabels[0].Label
}).catch (function (error) {
    //catch error here
});

//select specific attributes
//select specific attributes
dynamicsWebApi.retrieveGlobalOptionSet(key, null, ['Name']).then(function (response) {
    //response.DisplayName.LocalizedLabels[0].Label
}).catch (function (error) {
    //catch error here
});

//Options attribute exists only in OptionSetMetadata, therefore we need to cast to it
dynamicsWebApi.retrieveGlobalOptionSet(key, 'Microsoft.Dynamics.CRM.OptionSetMetadata', ['Name', 'Options']).then(function (response) {
    //response.DisplayName.LocalizedLabels[0].Label
}).catch (function (error) {
    //catch error here
});
```

### Retrieve Multiple Global Option Sets

`version 1.4.6+`

```js
dynamicsWebApi.retrieveGlobalOptionSets().then(function (response) {
	var optionSet = response.value[0]; //first global option set
}).catch (function (error) {
    //catch error here
});

//select specific attributes
dynamicsWebApi.retrieveGlobalOptionSets('Microsoft.Dynamics.CRM.OptionSetMetadata', ['Name', 'Options']).then(function (response) {
	var optionSet = response.value[0]; //first global option set
}).catch (function (error) {
    //catch error here
});
```

## Work with File Fields

`version 1.7.0+`

Please make sure that you are connected to Dynamics 365 Web API with version 9.1+ to successfully use the functions. More information can be found [here](https://docs.microsoft.com/en-us/powerapps/developer/common-data-service/file-attributes)

### Upload file

**Browser**

```js

var fileElement = document.getElementById("upload");
var fileName = fileElement.files[0].name;

var fr = new FileReader();
fr.onload = function(){
    var fileData = new Uint8Array(this.result);

    dynamicsWebApi.uploadFile({
        collection: 'dwa_filestorages',
        key: '00000000-0000-0000-0000-000000000001',
        fieldName: 'dwa_file',
        fileName: fileName,
        data: fileData
    }).then(function(){
        //success
    }).catch (function (error) {
        //catch error here
    });
}

fr.readAsArrayBuffer(fileElement.files[0]);

```

**Node.JS**

```js

var fs = require('fs');
var filename = 'logo.png';
fs.readFile(filename, (err, data) => {
    dynamicsWebApi.uploadFile({
        collection: 'dwa_filestorages',
        key: '00000000-0000-0000-0000-000000000001',
        fieldName: 'dwa_file',
        fileName: filename
        data: data,
    }).then(function() {
        //success
    }).catch(function (error) {
        //catch error here	
    });
});

```

### Download file

```js

dynamicsWebApi.downloadFile({
    collection: 'dwa_filestorages',
    key: '00000000-0000-0000-0000-000000000001',
    fieldName: 'dwa_file'
}).then(function(result){
    //Uint8Array for browser and Buffer for Node.js
    var fileBinary = result.data; 
    var fileName = result.fileName;
    var fileSize = result.fileSize;
})
.catch(function (error) {
    //catch an error
});
```

### Delete file

```js
dynamicsWebApi.deleteRequest({
    collection: 'dwa_filestorages',
    key: '00000000-0000-0000-0000-000000000001',
    fieldName: 'dwa_file'
}).then(function(result){
    //success
})
.catch(function (error) {
    //catch an error
});
```

## Formatted Values and Lookup Properties

Starting from version 1.3.0 it became easier to access formatted values for properties and lookup data in response objects. 
DynamicsWebApi automatically creates aliases for each property that contains a formatted value or lookup data.
For example:

```js
//before v.1.3.0 a formatted value for account.donotpostalmail field could be accessed as following:
var doNotPostEmailFormatted = response['donotpostalmail@OData.Community.Display.V1.FormattedValue'];

//starting with v.1.3.0 it can be simplified
doNotPostEmailFormatted = response.donotpostalmail_Formatted;

//same for lookup data
//before v.1.3.0
var customerName = response['_customerid_value@OData.Community.Display.V1.FormattedValue'];
var customerEntityLogicalName = response['_customerid_value@Microsoft.Dynamics.CRM.lookuplogicalname'];
var customerNavigationProperty = response['_customerid_value@Microsoft.Dynamics.CRM.associatednavigationproperty'];

//starting with v.1.3.0
customerName = response._customerid_value_Formatted;
customerEntityLogicalName = response._customerid_value_LogicalName;
customerNavigationProperty = response._customerid_value_NavigationProperty;
```

If you still want to use old properties you can do so, they are not removed from the response, so it does not break your existing functionality.

As you have already noticed formatted and lookup data values are accesed by adding a particular suffix to a property name, 
the following table summarizes it.

OData Annotation | Property Suffix
------------ | -------------
`@OData.Community.Display.V1.FormattedValue` | `_Formatted`
`@Microsoft.Dynamics.CRM.lookuplogicalname` | `_LogicalName`
`@Microsoft.Dynamics.CRM.associatednavigationproperty` | `_NavigationProperty`

## Using Alternate Keys
Starting from version 1.3.4, you can use alternate keys to Update, Upsert, Retrieve and Delete records. [More Info](https://msdn.microsoft.com/en-us/library/mt607871.aspx#Retrieve%20using%20an%20alternate%20key)

### Basic usage

```js
var alternateKey = "key='keyValue'"; 
//or var alternateKey = "key='keyValue',anotherKey='keyValue2'";

//perform a retrieve operaion
dynamicsWebApi.retrieve(alternateKey, "leads", ["fullname", "subject"]).then(function (record) {
    //do something with a record here
})
.catch(function (error) {
    //catch an error
});
```

### Advanced using Request Object

Please use `key` instead of `id` for all requests that you make using DynamicsWebApi starting from `v.1.3.4`.

Please note, that `id` field is not removed from the library, so all your existing scripts will work without any issue.

```js
var request = {
    key: "alternateKey='keyValue'",
    collection: 'leads',
    select: ['fullname', 'subject']
};

dynamicsWebApi.retrieveRequest(request).then(function (record) {
    //do something with a record
})
.catch(function (error) {
    //if the record has not been found the error will be thrown
});
```

`key` can be used as a primary key (id):

```js
var request = {
    key: '00000000-0000-0000-0000-000000000001',
    collection: 'leads',
    select: ['fullname', 'subject']
};

dynamicsWebApi.retrieveRequest(request).then(function (record) {
    //do something with a record
})
.catch(function (error) {
    //if the record has not been found the error will be thrown
});
```

## Making requests using Entity Logical Names

Starting from version 1.4.0, it is possible to make requests using Entity Logical Names (for example: `account`, instead of `accounts`).
There's a small perfomance impact when this feature is used **outside CRM/D365 Web Resources**: DynamicsWebApi makes a request to
Entity Metadata and retrieves LogicalCollectionName and LogicalName for all entities during **the first call to Web Api** on the page.

To enable this feature set `useEntityNames: true` in DynamicsWebApi config.

```js
var dynamicsWebApi = new DynamicsWebApi({ useEntityNames: true });

//make request using entity names
dynamicsWebApi.retrieve(leadId, 'lead', ['fullname', 'subject']).then(function (record) {
    //do something with a record here
})
.catch(function (error) {
    //catch an error
});

//this will also work in request functions, even though the name of the property is a collection

var request = {
    collection: 'lead',
    key: leadId,
    select:  ['fullname', 'subject']
};

dynamicsWebApi.retrieveRequest(request).then(function (record) {
    //do something with a record here
})
.catch(function (error) {
    //catch an error
});
```

This feature also applies when you set a navigation property and provide an entity name in the value:

```js
var account = {
    name: 'account name',
   'primarycontactid@odata.bind': 'contact(00000000-0000-0000-0000-000000000001)'
}

dynamicsWebApi.create(account, 'account').then(function(accountId)){
    //newly created accountId
}).catch(function (error) {
    //catch error here
});
```

In the example above, entity names will be replaced with collection names: `contact` with `contacts`, `account` with `accounts`.
This happens, because DynamicsWebApi automatically checks all properties that end with `@odata.bind` or `@odata.id`. 
Thus, there may be a case when those properties are not used but you still need a collection name instead of an entity name.
Please use the following method to get a collection name from a cached entity metadata:

```js
//IMPORTANT! collectionName will be null if there was no call to Web API prior to that
//this restriction does not apply if DynamicsWebApi used inside CRM/D365
var collectionName = dynamicsWebApi.utility.getCollectionName('account');
```

Please note, everything said above will happen only if you set `useEntityNames: true` in the DynamicsWebApi config.

## Using TypeScript Declaration Files

TypeScript declaration files `d.ts` added with v.1.5.3. 
If you are not familiar with declaration files, these files are used to provide TypeScript type information about an API that's written in JavaScript.
You want to consume those from your TypeScript code. [Quote](https://stackoverflow.com/a/21247316/2042071)

At this moment, DynamicsWebApi declaration files do not exist in a [DefinitelyTyped](https://github.com/DefinitelyTyped/DefinitelyTyped) repository but it is in my plans to upload them there.

### Node.Js

If you are using Node.Js with TypeScript, declarations will be fetched with an NPM package during an installation or an update process.
At the top of a necessary `.ts` file add the following:

```ts
import * as DynamicsWebApi from "dynamics-web-api";
//for CommonJS:
//import DynamicsWebApi = require("dynamics-web-api");
```

### Dynamics 365 web resource
If you are developing CRM Web Resources with TypeScript, you will need to download a necessary `d.ts` file manually from the following folder: [types](/types/).
As you may have noticed `types` folder contains two declaration files: `dynamics-web-api.d.ts` (Promises) and `dynamics-web-api-callbacks.d.ts` (Callbacks) - download the one that you need.
**Do not download both files! Otherwise you will have type declaration conflicts.**
In my web resources project I usually put a declaration file under "./types/" folder. For example:

```
[project root]/
-- src/
  -- form_web_resource.ts
-- types/
  -- dynamics-web-api/
    -- dynamics-web-api-callbacks.d.ts
-- tsconfig.json
```

**Important!** Make sure that you include `types` folder in your `tsconfig.json`:
```
"include": [
	"./src/**/*",
	"./types/**/*"
]
```

## In Progress / Feature List

- [X] Overloaded functions with rich request options for all Web API operations.
- [X] Get all pages requests, such as: countAll, retrieveMultipleAll, fetchXmlAll and etc. `Implemented in v.1.2.5`
- [X] Web API requests that have long URL (more than 2000 characters) should be automatically converted to batch requests. 
Feature is very convenient for big Fetch XMLs. `Implemented in v.1.2.8`
- [X] "Formatted" values in responses. For instance: Web API splits information about lookup fields into separate properties, 
the config option "formatted" will enable developers to retrieve all information about such fields in a single requests and access it through DynamicsWebApi custom response objects.
- [X] Simplified names for "Formatted" properties. `Implemented in v.1.3.0`
- [X] RUD operations using Alternate Keys. `Implemented in v.1.3.4`
- [X] Duplicate Detection for Web API v.9.0. `Implemented in v.1.3.4`
- [X] Ability to use entity names instead of collection names. `Implemented in v.1.4.0`
- [X] Entity and Attribute Metadata helpers. `Implemented in v.1.4.3`
- [X] Entity Relationships and Global Option Sets helpers. `Implemented in v.1.4.6`
- [X] Batch requests. `Implemented in v.1.5.0`
- [X] TypeScript declaration files `d.ts` `Added in v.1.5.3`.
- [X] Implement `Content-ID` header to reference a request in a Change Set in a batch operation `Added in v.1.5.6`.
- [X] Change Tracking `Added in v.1.5.11`.
- [X] Support for Aggregate and Grouping results `Added in v1.6.4`.
- [X] Support for Timeout option in the configuration `Added in v1.6.10`.
- [X] Impersonate a user based on their Azure Active Directory (AAD) object id. `Added in v.1.6.12`.
- [X] File upload/download/delete for a File Field. `Added in v.1.7.0`.
- [X] Shrink size of an NPM package. `Added in v.1.7.1`.
- [ ] Refactoring and conversion to TypeScript - coming with `v.2.0`! Stay tuned!

Many more features to come!

Thank you for your patience and for using DynamcisWebApi!

<<<<<<< HEAD
### JavaScript Promises
Please use the following library that implements [ES6 Promises](https://developer.mozilla.org/en/docs/Web/JavaScript/Reference/Global_Objects/Promise): [DynamicsWebApi with Promises](/scripts/dynamics-web-api.js).

It is highly recommended to use one of the Promise Polyfills (Yaku, ES6 Promise and etc.) if DynamicsWebApi is intended to be used in the browsers.

### JavaScript Callbacks
Please use the following library that implements Callbacks : [DynamicsWebApi with Callbacks](/scripts/dynamics-web-api-callbacks.js).
=======
## JavaScript Promises
Please use the following library that implements [ES6 Promises](https://developer.mozilla.org/en/docs/Web/JavaScript/Reference/Global_Objects/Promise): [DynamicsWebApi with Promises](/dist/dynamics-web-api.js).

It is highly recommended to use one of the Promise Polyfills (Yaku, ES6 Promise and etc.) if DynamicsWebApi is intended to be used in the browsers.

## JavaScript Callbacks
Please use the following library that implements Callbacks : [DynamicsWebApi with Callbacks](/dist/dynamics-web-api-callbacks.js).
>>>>>>> 6c836a82

## Contributions

First of all, I would like to thank you for using `DynamicsWebApi` library in your Dynamics 365 CE / Common Data Service project, the fact that my project helps someone to achieve their development goals already makes me happy. 

And if you would like to contribute to the project you may do it in multiple ways:
1. Submit an issue/bug if you have encountered one.
2. If you know the root of the issue please feel free to submit a pull request, just make sure that all tests pass and if the fix needs new unit tests, please add one.
3. Let me and community know if you have any ideas or suggestions on how to improve the project by submitting an issue on GitHub, I will label it as a 'future enhancement'.
4. Feel free to connect with me on [LinkedIn](https://www.linkedin.com/in/alexrogov/) and if you wish to let me know how you use `DynamicsWebApi` and what project you are working on, I will be happy to hear about it.
5. I maintain this project in my free time and, to be honest with you, it takes a considerable amount of time to make sure that the library has all new features, gets improved and all raised tickets have been answered and fixed in a short amount of time. If you feel that this project has saved your time and you would like to support it, then please feel free to use PayPal or GitHub Sponsors. My PayPal button: [![PayPal.Me](/extra/paypal.png)](https://paypal.me/alexrogov), GitHub button can be found on the project's page.

All contributions are greatly appreciated!<|MERGE_RESOLUTION|>--- conflicted
+++ resolved
@@ -2141,15 +2141,6 @@
 
 Thank you for your patience and for using DynamcisWebApi!
 
-<<<<<<< HEAD
-### JavaScript Promises
-Please use the following library that implements [ES6 Promises](https://developer.mozilla.org/en/docs/Web/JavaScript/Reference/Global_Objects/Promise): [DynamicsWebApi with Promises](/scripts/dynamics-web-api.js).
-
-It is highly recommended to use one of the Promise Polyfills (Yaku, ES6 Promise and etc.) if DynamicsWebApi is intended to be used in the browsers.
-
-### JavaScript Callbacks
-Please use the following library that implements Callbacks : [DynamicsWebApi with Callbacks](/scripts/dynamics-web-api-callbacks.js).
-=======
 ## JavaScript Promises
 Please use the following library that implements [ES6 Promises](https://developer.mozilla.org/en/docs/Web/JavaScript/Reference/Global_Objects/Promise): [DynamicsWebApi with Promises](/dist/dynamics-web-api.js).
 
@@ -2157,7 +2148,6 @@
 
 ## JavaScript Callbacks
 Please use the following library that implements Callbacks : [DynamicsWebApi with Callbacks](/dist/dynamics-web-api-callbacks.js).
->>>>>>> 6c836a82
 
 ## Contributions
 
